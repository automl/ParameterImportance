--- conflicted
+++ resolved
@@ -103,11 +103,7 @@
                     params.pop(best_idx)
                     used.append(param_ids.pop(best_idx))
                     self.logger.info('%s: %.4f (error)' % (best.name, error))
-<<<<<<< HEAD
                     self.evaluated_parameter_importance[best.name] = self.model.coef_[-1]
-=======
-                    self.evaluated_parameter_importance[best.name] = self.model.coef_[0: -1]
->>>>>>> 77f28fdb
                     best = None
                     best_idx = None
         remove = 0
@@ -160,10 +156,7 @@
 
         ax.set_ylabel('Weights', **self.LABEL_FONT)
         ax.set_xticks(tmp)
-<<<<<<< HEAD
-=======
         ax.set_xlim(-.5, len(tmp) - 0.5)
->>>>>>> 77f28fdb
         ax.set_xticklabels(params, rotation=30, ha='right', **self.AXIS_FONT)
         ax.xaxis.grid(True)
         ax.yaxis.grid(True)
